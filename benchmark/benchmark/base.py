"""
Base classes for the benchmark

"""

import numpy as np
import pandas as pd
<<<<<<< HEAD
from termcolor import colored
import scipy
=======
import statsmodels.tsa.tsatools
>>>>>>> 936735d4

from abc import ABC, abstractmethod

from .metrics.crps import crps_quantile

import networkx as nx
import matplotlib.pyplot as plt


class BaseTask(ABC):
    """
    Base class for a task

    Parameters:
    -----------
    seed: int
        Seed for the random number generator
    fixed_config: dict
        Fixed configuration for the task

    """

    def __init__(self, seed: int = None, fixed_config: dict = None):
        self.random = np.random.RandomState(seed)

        # Instantiate task parameters
        if fixed_config is not None:
            self.past_time = fixed_config["past_time"]
            self.future_time = fixed_config["future_time"]
            self.constraints = fixed_config["constraints"]
            self.background = fixed_config["background"]
            self.scenario = fixed_config["scenario"]
        else:
            self.constraints = None
            self.background = None
            self.scenario = None
            self.random_instance()

        config_errors = self.verify_config()
        if config_errors:
            raise RuntimeError(
                f"Incorrect config for {self.__class__.__name__}: {config_errors}"
            )

    @property
    def name(self) -> str:
        """
        Give the name of the task, for reporting purpose

        Returns:
        --------
        name: str
            The name of the task
        """
        return self.__class__.__name__

    @property
    def seasonal_period(self) -> int:
        """
        This returns the period which should be used by statistical models for this task.
        If negative, this means that the data either has no period, or the history is shorter than the period.
        """
        # By default, uses the frequency of the data to guess the period.
        # This should be overriden for tasks for which this guess fails.
        freq = self.past_time.index.freq
        if not freq:
            freq = pd.infer_freq(self.past_time.index)
        period = statsmodels.tsa.tsatools.freq_to_period(freq)
        return period

    def verify_config(self) -> list[str]:
        """
        Check whether the task satisfy the correct format for its parameters.

        Returns:
        --------
        errors: list[str]
            A list of textual descriptions of all errors in the format
        """
        errors = []
        # A few tests to make sure that all tasks use a compatible format for the parameters
        # Note: Only the parameters which are used elsewhere are current tested
        if not isinstance(self.past_time, pd.DataFrame):
            errors.append(
                f"past_time is not a pd.DataFrame, but a {self.past_time.__class__.__name__}"
            )
        if not isinstance(self.future_time, pd.DataFrame):
            errors.append(
                f"future_time is not a pd.DataFrame, but a {self.future_time.__class__.__name__}"
            )
        return errors

    @abstractmethod
    def evaluate(self, samples: np.ndarray):
        """
        Evaluate success based on samples from the inferred distribution

        Parameters:
        -----------
        samples: np.ndarray, shape (n_samples, n_time, n_dim)
            Samples from the inferred distribution

        Returns:
        --------
        metric: float
            Metric value

        """
        pass

    @abstractmethod
    def random_instance(self):
        """
        Generate a random instance of the task and instantiate its data

        """
        pass


class UnivariateCRPSTask(BaseTask):
    """
    A base class for tasks that require forecasting a single series and that use CRPS for evaluation

    """

    def evaluate(self, samples):
        if len(samples.shape) == 3:
            samples = samples[:, :, 0]

        # This is the dual of pd.Series.to_frame(), compatible with any series name
        only_column = self.future_time.columns[0]
        target = self.future_time[only_column]
<<<<<<< HEAD
        return crps_quantile(target=target, samples=samples)[0].sum()


class CausalUnivariateCRPSTask(BaseTask):
    """
    Base class for all synthetic causal tasks that require forecasting a single series and that use CRPS for evaluation

    """

    # To be used only for the instantaneous graph
    def generate_dag(self, num_nodes, degree):
        """
        Generate Erdos-Renyi random graph with a given degree

        Required only for making the instantaneous graphs since the lagged graphs
        do not have to be acyclic.
        """

        total_edges = num_nodes * (num_nodes - 1) // 2
        total_expected_edges = degree * num_nodes

        if total_expected_edges >= total_edges:
            print(
                colored(
                    f"Warning: For d={num_nodes} nodes and degree={degree}, full graphs will be generated",
                    "red",
                )
            )

        p_threshold = float(total_expected_edges) / total_edges
        p_edge = (self.random.rand(num_nodes, num_nodes) < p_threshold).astype(float)
        L = np.tril(p_edge, k=-1)

        P = self.random.permutation(np.eye(num_nodes, num_nodes))
        G = P.T @ L @ P
        return G

    def check_dagness(self, inst_graph):
        num_nodes = inst_graph.shape[0]
        assert (
            np.trace(scipy.linalg.expm(inst_graph * inst_graph)) - num_nodes == 0
        ), colored(
            "Error in DAG generation: Instantaneous graph is not acyclic!", "red"
        )

    def random_graph(
        self, num_nodes, intra_degree, inter_degree, lag, instantaneous_edges, split
    ):
        """
        A function to generate a random (instantaneous, lagged) DAG graph for the causal task

        Parameters
        ----------
            num_nodes: int

            intra_degree: float
                Expected edges for instantaneous graph

            inter_degree: float
                Expected edges for lagged graph

            lag: int
                Lag timesteps for the causal

            instantaneous_edges: bool
                If True, the graph will have instantaneous connections and intra_degree will be used
                Else intra_degree is not used for any step of the random DAG generation.

            split: Tuple(List, List)
                Forecast variable list and covariate list

        Returns
        -------
        A complete DAG such that the forecast variable has at least one covariate as a parent.

            graph: np.array
                Binary adjacency matrix of shape (lag+1, d, d)
        """

        assert lag > 0, "Lag must be greater than 0"
        assert num_nodes > 1, "DAG must have at least 2 nodes"
        assert not instantaneous_edges, "Only lagged graphs are supported for now"

        forecast_vars, covariates = split

        if instantaneous_edges:
            inst_G = self.generate_dag(num_nodes, intra_degree)
        else:
            inst_G = np.zeros((num_nodes, num_nodes))

        self.check_dagness(inst_G)

        lagged_G = np.zeros((lag, num_nodes, num_nodes))

        """
            expected_lag_edges = inter_degree * num_nodes
            total_lag_edges = num_nodes * num_nodes * lag

            edge_probs = expected_lag_edges / total_lag_edges
        """
        edge_probs = inter_degree / (num_nodes * lag)

        total_edges_per_lag_graph = num_nodes**2
        expected_edges_per_lag_graph = inter_degree * num_nodes
        edge_probs = float(expected_edges_per_lag_graph) / total_edges_per_lag_graph

        for l in range(lag):
            lagged_G[l, :, :] = (
                self.random.uniform(size=(num_nodes, num_nodes)) < edge_probs
            )

        # Make sure there is at least one historical parent
        zero_historical_parent_nodes = np.where(np.sum(lagged_G, axis=(0, 1)) == 0)[0]
        if len(zero_historical_parent_nodes) > 0:
            lag_idxs = self.random.choice(lag, len(zero_historical_parent_nodes))
            random_parent_idxs = self.random.choice(
                num_nodes, len(zero_historical_parent_nodes)
            )
            lagged_G[lag_idxs, random_parent_idxs, zero_historical_parent_nodes] = 1

        # Ensure each forecast variable has a historical parent in the covariate set for every lag step
        for l in range(lag):
            # Get all connections from covariate_{t-l} to forecast_{t}
            lag_submatrix = lagged_G[l][
                np.ix_(covariates, forecast_vars)
            ]  # (len(covariates), len(forecast_vars))

            # Check if there is at least one connection from covariate_{t-l} to forecast_{t}
            has_covariate_parent = lag_submatrix.sum(axis=0) > 0.0

            # For any forecast variable without a covariate parent, add a random covariate parent
            for i, node in enumerate(forecast_vars):
                if not has_covariate_parent[i]:
                    random_parent = self.random.choice(covariates)
                    lagged_G[l, random_parent, node] = 1

        complete_graph = np.concatenate((inst_G[None], lagged_G), axis=0)
        return complete_graph

    def plot_temporal_graph(self, complete_graph):
        """
        Function to visualize the instantaneous and lagged graphs, to aid in debugging
        """
        L = complete_graph.shape[0] - 1
        d = complete_graph.shape[1]
        G = nx.DiGraph()

        for lag in range(L + 1):
            for i in range(d):
                G.add_node((lag, i), label=f"{i}")

        # Add edges based on the adjacency matrices
        for lag in range(L + 1):
            for i in range(d):
                for j in range(d):
                    if complete_graph[lag, i, j] == 1:
                        G.add_edge(
                            (L - lag, i), (L, j)
                        )  # Connection from (t-lag, variable i) to (t, variable j)

        pos = {}
        for lag in range(L + 1):
            for i in range(d):
                pos[(lag, i)] = (lag, -i)

        fig, ax = plt.subplots(figsize=(12, 8))
        nx.draw(
            G,
            pos,
            with_labels=True,
            labels={(lag, i): f"{i}" for lag in range(L + 1) for i in range(d)},
            node_size=500,
            node_color="lightblue",
            font_size=10,
            font_weight="bold",
            ax=ax,
        )

        # Set labels for each column
        timestep_labels = [f"T-{L-lag}" if lag != L else "T" for lag in range(L + 1)]
        for lag, label in enumerate(timestep_labels):
            ax.text(
                lag,
                -d + 0.3,
                label,
                horizontalalignment="center",
                verticalalignment="center",
                fontsize=12,
                fontweight="bold",
                color="green",
            )

        ax.set_title("Temporal Adjacency Matrix Visualization")
        plt.show()
        plt.savefig("temporal_graph.png")

    def evaluate(self, samples):
        if len(samples.shape) == 3:
            samples = samples[:, :, 0]

        # This is the dual of pd.Series.to_frame(), compatible with any series name
        only_column = self.future_time.columns[0]
        target = self.future_time[only_column]
        return crps_quantile(target=target, samples=samples)[0].sum()

    def node_i_parent_descriptions(self, W, L, node):
        for l in range(1, L + 1):
            parents = W[l, :, node]
            # Get index
            parents = np.where(parents != 0)[0]
            if len(parents) == 0:
                return f"No parents for variable {node} at lag {l}"
            else:
                return f"Parents for variable {node} at lag {l}: {parents}"
=======
        return crps_quantile(target=target, samples=samples)[0].mean()
>>>>>>> 936735d4
<|MERGE_RESOLUTION|>--- conflicted
+++ resolved
@@ -5,12 +5,9 @@
 
 import numpy as np
 import pandas as pd
-<<<<<<< HEAD
 from termcolor import colored
 import scipy
-=======
 import statsmodels.tsa.tsatools
->>>>>>> 936735d4
 
 from abc import ABC, abstractmethod
 
@@ -143,8 +140,7 @@
         # This is the dual of pd.Series.to_frame(), compatible with any series name
         only_column = self.future_time.columns[0]
         target = self.future_time[only_column]
-<<<<<<< HEAD
-        return crps_quantile(target=target, samples=samples)[0].sum()
+        return crps_quantile(target=target, samples=samples)[0].mean()
 
 
 class CausalUnivariateCRPSTask(BaseTask):
@@ -357,7 +353,4 @@
             if len(parents) == 0:
                 return f"No parents for variable {node} at lag {l}"
             else:
-                return f"Parents for variable {node} at lag {l}: {parents}"
-=======
-        return crps_quantile(target=target, samples=samples)[0].mean()
->>>>>>> 936735d4
+                return f"Parents for variable {node} at lag {l}: {parents}"