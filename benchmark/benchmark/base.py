"""
Base classes for the benchmark

"""

import numpy as np
import pandas as pd
from typing import Optional
import statsmodels.tsa.tsatools

from abc import ABC, abstractmethod

<<<<<<< HEAD
from .metrics.crps import crps_quantile
from .utils.plot import plot_task


class ContextFlags(dict):
    """
    Custom dictionnary to store context flags

    """

    allowed_keys = ["c_i", "c_h", "c_f", "c_cov", "c_causal"]

    def __init__(self, *args, **kwargs):
        super().__init__(*args, **kwargs)

        # Initialize all flags to False
        for key in self.allowed_keys:
            self[key] = False

    def __setitem__(self, key, value):
        # Check if flag is valid
        if key not in self.allowed_keys:
            raise KeyError(
                f"Invalid context type: {key}. Allowed types: {self.allowed_keys}."
            )
        # Check if value if boolean
        if not isinstance(value, bool):
            raise ValueError(
                f"Context flag must be a boolean, not a {value.__class__.__name__}."
            )
        super().__setitem__(key, value)
=======
from .metrics.roi_metric import region_of_interest_constraint_metric
>>>>>>> 159aeddc


class BaseTask(ABC):
    """
    Base class for a task

    Parameters:
    -----------
    seed: int
        Seed for the random number generator
    fixed_config: dict
        Fixed configuration for the task

    """

    def __init__(self, seed: int = None, fixed_config: Optional[dict] = None):
        self.random = np.random.RandomState(seed)

        # Instantiate task parameters
        if fixed_config is not None:
            self.past_time = fixed_config["past_time"]
            self.future_time = fixed_config["future_time"]
            self.constraints = fixed_config["constraints"]
            self.background = fixed_config["background"]
            self.scenario = fixed_config["scenario"]
        else:
            self.constraints = None
            self.background = None
            self.scenario = None
            self.random_instance()

        # Context flags
        self.context_flags = ContextFlags()

        config_errors = self.verify_config()
        if config_errors:
            raise RuntimeError(
                f"Incorrect config for {self.__class__.__name__}: {config_errors}"
            )

    @property
    def name(self) -> str:
        """
        Give the name of the task, for reporting purpose

        Returns:
        --------
        name: str
            The name of the task
        """
        return self.__class__.__name__

    @property
    def seasonal_period(self) -> int:
        """
        This returns the period which should be used by statistical models for this task.
        If negative, this means that the data either has no period, or the history is shorter than the period.
        """
        # By default, uses the frequency of the data to guess the period.
        # This should be overriden for tasks for which this guess fails.
        freq = self.past_time.index.freq
        if not freq:
            freq = pd.infer_freq(self.past_time.index)
        period = statsmodels.tsa.tsatools.freq_to_period(freq)
        return period

    def verify_config(self) -> list[str]:
        """
        Check whether the task satisfy the correct format for its parameters.

        Returns:
        --------
        errors: list[str]
            A list of textual descriptions of all errors in the format
        """
        errors = []
        # A few tests to make sure that all tasks use a compatible format for the parameters
        # Note: Only the parameters which are used elsewhere are current tested
        if not isinstance(self.past_time, pd.DataFrame):
            errors.append(
                f"past_time is not a pd.DataFrame, but a {self.past_time.__class__.__name__}"
            )
        if not isinstance(self.future_time, pd.DataFrame):
            errors.append(
                f"future_time is not a pd.DataFrame, but a {self.future_time.__class__.__name__}"
            )
        return errors

    @abstractmethod
    def evaluate(self, samples: np.ndarray):
        """
        Evaluate success based on samples from the inferred distribution

        Parameters:
        -----------
        samples: np.ndarray, shape (n_samples, n_time, n_dim)
            Samples from the inferred distribution

        Returns:
        --------
        metric: float
            Metric value

        """
        pass

    @abstractmethod
    def random_instance(self):
        """
        Generate a random instance of the task and instantiate its data

        """
        pass

    def plot(self):
        """
        Plot the task

        Returns:
        --------
        fig: matplotlib.figure.Figure
            The figure containing the plot

        """
        return plot_task(self)


class UnivariateCRPSTask(BaseTask):
    """
    A base class for tasks that require forecasting a single series and that use CRPS for evaluation
    We use the last column of `future_time` as the ground truth for evaluation
    """

    def __init__(self, seed: int = None, fixed_config: Optional[dict] = None):
        # Instantiate task parameters
        if fixed_config is not None:
            self.region_of_interest = fixed_config["region_of_interest"]
            self.roi_weight = fixed_config["roi_weight"]
            self.metric_constraints = fixed_config["metric_constraints"]
            self.metric_constraints_tolerance = fixed_config[
                "metric_constraints_tolerance"
            ]
        else:
            # These will be filled during by random_instance(), called in BaseTask.__init__
            self.region_of_interest = None
            self.roi_weight = 0.5
            self.metric_constraints = None
            self.metric_constraints_tolerance = 0.05

        super().__init__(seed=seed, fixed_config=fixed_config)

    def verify_config(self) -> list[str]:
        """
        Check whether the task satisfy the correct format for its parameters.

        Returns:
        --------
        errors: list[str]
            A list of textual descriptions of all errors in the format
        """
        errors = super().verify_config()
        if self.roi_weight < 0 or self.roi_weight > 1:
            errors.append(f"roi weight ({self.roi_weight}) is not between 0 and 1")
        return errors

    def evaluate(self, samples):
        if len(samples.shape) == 3:
            samples = samples[:, :, 0]

        # This is the dual of pd.Series.to_frame(), compatible with any series name
        only_column = self.future_time.columns[-1]
        target = self.future_time[only_column]
        return region_of_interest_constraint_metric(
            target=target,
            forecast=samples,
            region_of_interest=self.region_of_interest,
            roi_weight=self.roi_weight,
            constraints=self.metric_constraints,
            tolerance_percentage=self.metric_constraints_tolerance,
        )<|MERGE_RESOLUTION|>--- conflicted
+++ resolved
@@ -10,8 +10,7 @@
 
 from abc import ABC, abstractmethod
 
-<<<<<<< HEAD
-from .metrics.crps import crps_quantile
+from .metrics.roi_metric import region_of_interest_constraint_metric
 from .utils.plot import plot_task
 
 
@@ -42,9 +41,6 @@
                 f"Context flag must be a boolean, not a {value.__class__.__name__}."
             )
         super().__setitem__(key, value)
-=======
-from .metrics.roi_metric import region_of_interest_constraint_metric
->>>>>>> 159aeddc
 
 
 class BaseTask(ABC):
